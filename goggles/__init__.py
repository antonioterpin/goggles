--- conflicted
+++ resolved
@@ -42,13 +42,6 @@
 __impl_get_logger_metrics: Optional[
     Callable[[Optional[str], dict[str, Any]], GogglesLogger]
 ] = None
-<<<<<<< HEAD
-__impl_current_run: Optional[Callable[[], Optional[RunContext]]] = None
-__impl_configure: Optional[Callable[..., None]] = None
-__impl_run_start: Optional[Callable[[], None]] = None
-__impl_run_stop: Optional[Callable[[], None]] = None
-=======
->>>>>>> 89c8c5b1
 __impl_get_bus: Optional[Callable[[], EventBus]] = None
 
 # ---------------------------------------------------------------------------
@@ -115,52 +108,13 @@
             from ._core.logger import get_logger_with_metrics as _get_logger_metrics
 
             __impl_get_logger_metrics = _get_logger_metrics
-<<<<<<< HEAD
-        return __impl_get_logger_metrics(name, bound)
-=======
         return __impl_get_logger_metrics(name, scope, to_bind)
->>>>>>> 89c8c5b1
     else:
         if __impl_get_logger_text is None:
             from ._core.logger import get_logger as _get_logger_text
 
             __impl_get_logger_text = _get_logger_text
-<<<<<<< HEAD
-        return __impl_get_logger_text(name, bound)
-
-
-@dataclass(frozen=True)
-class RunContext:
-    """Immutable metadata describing a single logging run.
-
-    This object is yielded by the `run(...)` context manager and
-    injected into each log record emitted during the run.
-
-    Attributes:
-        run_id (str): Unique run identifier (UUID4 as canonical string).
-        run_name (Optional[str]): Human-friendly name shown in UIs; may be None.
-        log_dir (str): Absolute or relative path to the run directory containing
-            `events.log`, optional `events.jsonl`, and `metadata.json`.
-        created_at (str): Timestamp of when the run started.
-        pid (int): Process ID that opened the run.
-        host (str): Hostname of the machine where the run was created.
-        python (str): Python version as `major.minor.micro`.
-        metadata (Dict[str, Any]): Arbitrary user-provided metadata captured at
-            run creation (experiment args, seeds, git SHA, etc.).
-
-    """
-
-    run_id: str
-    run_name: Optional[str]
-    log_dir: str
-    created_at: str
-    pid: int
-    host: str
-    python: str
-    metadata: Dict[str, Any] = field(default_factory=dict)
-=======
         return __impl_get_logger_text(name, scope, to_bind)
->>>>>>> 89c8c5b1
 
 
 @runtime_checkable
@@ -359,10 +313,6 @@
         name (str): Stable handler identifier for diagnostics.
         capabilities (set[str]):
             Supported kinds, e.g. {'logs','metrics','artifacts'}.
-<<<<<<< HEAD
-        allowed_scopes (set[Literal['global','run']]): Valid scopes for attachment.
-=======
->>>>>>> 89c8c5b1
 
     """
 
@@ -370,73 +320,21 @@
 
     def open(self, run: Optional[RunContext] = None) -> None:
         """Initialize the handler (called when entering a scope).
-<<<<<<< HEAD
 
         Args:
             run (Optional[RunContext]): The active run context if any.
-
-        """
-
-    def handle(self, event: Any) -> None:
-        """Process a single event routed by the EventBus.
-
-        Args:
-            event (Any): The event to process.
-=======
-
-        Args:
-            run (Optional[RunContext]): The active run context if any.
->>>>>>> 89c8c5b1
 
         """
 
     def close(self) -> None:
         """Flush and release resources (called when leaving a scope).
-<<<<<<< HEAD
 
         Args:
             run (Optional[RunContext]): The active run context if any.
 
         """
-=======
->>>>>>> 89c8c5b1
-
-        Args:
-            run (Optional[RunContext]): The active run context if any.
-
-        """
-
-
-<<<<<<< HEAD
-        Args:
-            handler (Handler): The handler to attach.
-            scope (Literal["global", "run"]): The scope under which to attach.
-
-        Raises:
-          ValueError: If the handler disallows the requested scope.
-
-        """
-
-    def detach(self, handler_name: str, scope: Literal["global", "run"]) -> None:
-        """Detach a handler from the given scope.
-
-        Args:
-            handler_name (str): The name of the handler to detach.
-            scope (Literal["global", "run"]): The scope from which to detach.
-
-        Raises:
-          ValueError: If the handler was not attached under the requested scope.
-
-        """
-
-    def emit(self, event: Any) -> None:
-        """Emit an event to eligible handlers (errors isolated per handler).
-
-        Args:
-            event (Any): The event to emit.
-
-        """
-=======
+
+
 @runtime_checkable
 class TextHandler(Handler, Protocol):
     """Protocol for text log handlers."""
@@ -451,7 +349,6 @@
 
         """
 
->>>>>>> 89c8c5b1
 
 @runtime_checkable
 class MetricsHandler(Handler, Protocol):
@@ -467,17 +364,6 @@
         """
 
 
-<<<<<<< HEAD
-def current_run() -> Optional[RunContext]:
-    """Return the currently active RunContext for this context if any.
-
-    This function allows retrieving the active `RunContext`
-    outside of log records. If no run is active, it returns `None`.
-
-    Returns:
-        Optional[RunContext]:
-            The active run context, or None if no run is active.
-=======
 @runtime_checkable
 class ArtifactsHandler(Handler, Protocol):
     """Protocol for artifacts log handlers."""
@@ -525,34 +411,15 @@
 
     def emit(self, event: Any) -> None:
         """Emit an event to eligible handlers (errors isolated per handler).
->>>>>>> 89c8c5b1
 
         Args:
             event (Any): The event to emit.
 
-<<<<<<< HEAD
-    """
-    global __impl_current_run
-    if __impl_current_run is None:
-        from ._core.run import get_active_run as _get_active_run
-
-        __impl_current_run = _get_active_run
-    return __impl_current_run()
-
-
-class RunKwargs(TypedDict, total=False):
-    name: Optional[str]
-    log_dir: Optional[str]
-    log_level: Optional[str]
-    handlers: list[Handler] | None
-    metadata: Mapping[str, Any] | None = None
-=======
         """
 
 
 def get_bus() -> EventBus:
     """Return the process-wide EventBus singleton.
->>>>>>> 89c8c5b1
 
     The EventBus owns handlers and routes events based on scope and kind.
     """
@@ -560,23 +427,12 @@
     if __impl_get_bus is None:
         from ._core.eventbus import get_bus as _impl_get_bus
 
-<<<<<<< HEAD
-def configure(**kwargs: Unpack[RunKwargs]) -> None:
-    """Override global defaults used by `run(...)`.
-=======
         __impl_get_bus = _impl_get_bus
     return __impl_get_bus()
->>>>>>> 89c8c5b1
-
-
-<<<<<<< HEAD
-    Args:
-        **kwargs: Recognized keys (all optional) are in RunKwargs.
-        **metadata (Any): Additional user metadata to include in runs.
-=======
+
+
 def attach(handler: Handler, scopes: List[str]) -> None:
     """Attach a handler to the global EventBus under the specified scopes.
->>>>>>> 89c8c5b1
 
     Args:
         handler (Handler): The handler to attach.
@@ -586,86 +442,6 @@
         ValueError: If the handler disallows the requested scope.
 
     """
-<<<<<<< HEAD
-    global __impl_configure
-    if __impl_configure is None:
-        from ._core.run import _configure as _configure_impl_func
-
-        __impl_configure = _configure_impl_func
-    __impl_configure(**kwargs)
-
-
-def start_run(**kwargs: Unpack[RunKwargs]) -> RunContext:
-    """Start a logging run.
-
-    This function configures logging handlers for the current process
-    according to the specified configuration.
-    The run remains active until `stop_run()` is called.
-
-    Args:
-        **kwargs: Recognized keys (all optional) are in RunKwargs.
-
-    Returns:
-        RunContext: The context manager for the active run.
-
-    Raises:
-        RuntimeError: If a run is already active in this process.
-        OSError: If directory creation or file opening fails.
-        ValueError: If `log_level` is invalid or incompatible options are set.
-
-    """
-    global __impl_run_start
-    if __impl_run_start is None:
-        from ._core.run import _start_run as _start_run_impl
-
-        __impl_run_start = _start_run_impl
-
-    __impl_run_start(**kwargs)
-
-
-def stop_run() -> None:
-    """Stop the currently active logging run.
-
-    It flushes and closes all logging handlers associated with
-    the active run and releases resources.
-
-    Raises:
-        RuntimeError: If no run is currently active.
-
-    """
-    global __impl_run_stop
-    if __impl_run_stop is None:
-        from ._core.run import _stop_run as _stop_run_impl
-
-        __impl_run_stop = _stop_run_impl
-
-    __impl_run_stop()
-
-
-def run(**kwargs: Unpack[RunKwargs]) -> AbstractContextManager[RunContext]:
-    """Configure logging and yield a `RunContext`.
-
-    This is the primary entry point to start a logging run. It sets up
-    logging handlers according to the specified configuration, creates a
-    `RunContext`, and yields it within a context manager. All log records
-    emitted while inside the context will include structured metadata from
-    the `RunContext`.
-
-    Behavior:
-        - Exactly-once configuration: if a run is already active, raise
-            `RuntimeError` rather than silently stacking handlers.
-        - Creates the specified log directory if it does not exist.
-        - Persists `metadata.json` with user-provided metadata.
-        - Supports optional integrations (W&B, artifact logging).
-        - Defaults passed as keyword arguments override any global defaults
-            set via `configure(...)`.
-
-    Args:
-        **kwargs: Recognized keys (all optional) are in RunKwargs.
-
-    Returns:
-        AbstractContextManager[RunContext]: A context manager yielding `RunContext`.
-=======
     bus = get_bus()
     bus.attach([handler], scopes)
 
@@ -676,36 +452,18 @@
     Args:
         handler_name (str): The name of the handler to detach.
         scope (str): The scope from which to detach.
->>>>>>> 89c8c5b1
 
     Raises:
         ValueError: If the handler was not attached under the requested scope.
 
     """
-<<<<<<< HEAD
-    global __impl_run
-    if __impl_run is None:
-        from ._core.run import _RunContextManager as _RunContextManagerImpl
-
-        __impl_run = _RunContextManagerImpl
-
-    return __impl_run(**kwargs)
-=======
     bus = get_bus()
     bus.detach(handler_name, scope)
->>>>>>> 89c8c5b1
 
 
 __all__ = [
     "BoundLogger",
-<<<<<<< HEAD
-    "configure",
-    "start_run",
-    "stop_run",
-    "run",
-=======
     "GogglesLogger",
->>>>>>> 89c8c5b1
     "get_logger",
     "attach",
     "detach",
