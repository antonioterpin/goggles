"""Goggles: Structured Logging and Experiment Tracking.

This package provides a stable public API for logging experiments, metrics,
and media in a consistent and composable way.

>>>    import goggles as gg
>>>
>>>    with gg.run("experiment_42"):
>>>        logger = gg.get_logger("train", seed=0)
>>>        logger.info("Training started.")
>>>        logger.scalar("train/loss", 0.123, step=0)

See Also:
    - README.md for detailed usage examples.
    - API docs for full reference of public interfaces.
    - Internal implementations live under `goggles/_core/`

"""

from __future__ import annotations

from typing import (
    Any,
    Callable,
    Callable,
    List,
    Literal,
    Mapping,
    Optional,
    Protocol,
    overload,
    runtime_checkable,
)
import logging

# Cache the implementations after first use to avoid repeated imports
__impl_get_logger_text: Optional[
    Callable[[Optional[str], dict[str, Any]], BoundLogger]
] = None
__impl_get_logger_metrics: Optional[
    Callable[[Optional[str], dict[str, Any]], GogglesLogger]
] = None
__impl_get_bus: Optional[Callable[[], EventBus]] = None

# ---------------------------------------------------------------------------
# Public API
# ---------------------------------------------------------------------------


@overload
def get_logger(
    name: Optional[str] = None, /, *, scope: str = "global", **to_bind: Any
) -> BoundLogger: ...


@overload
def get_logger(
    name: Optional[str] = None,
    /,
    *,
    scope: str = "global",
    with_metrics: Literal[True],
    **to_bind: Any,
) -> GogglesLogger: ...


def get_logger(
    name: Optional[str] = None,
    /,
    *,
    scope: str = "global",
    with_metrics: bool = False,
    **to_bind: Any,
) -> BoundLogger | GogglesLogger:
    """Return a structured logger (text-only by default, metrics-enabled on opt-in).

    This is the primary entry point for obtaining Goggles' structured loggers.
    Depending on the active run and configuration, the returned adapter will
    inject structured context (e.g., `RunContext` info) and persistent fields
    into each emitted log record.

    Args:
        name (Optional[str]): Logger name. If None, the root logger is used.
        scope (str): The logging scope, e.g., "global" or "run".
        with_metrics (bool): If True, return a logger exposing `.metrics`.
        **to_bind (Any): Fields persisted and injected into every record.

    Returns:
        Union[BoundLogger, GogglesLogger]: A text-only `BoundLogger` by default,
        or a `GogglesLogger` when `with_metrics=True`.

    Examples:
        >>> # Text-only
        >>> log = get_logger("eval", dataset="CIFAR10")
        >>> log.info("starting")
        >>>
        >>> # Explicit metrics surface
        >>> tlog = get_logger("train", with_metrics=True, seed=0)
        >>> tlog.scalar("loss", 0.42, step=1)

    """
    global __impl_get_logger_text, __impl_get_logger_metrics

    if with_metrics:
        if __impl_get_logger_metrics is None:
            from ._core.logger import get_logger_with_metrics as _get_logger_metrics

            __impl_get_logger_metrics = _get_logger_metrics
        return __impl_get_logger_metrics(name, scope, to_bind)
    else:
        if __impl_get_logger_text is None:
            from ._core.logger import get_logger as _get_logger_text

            __impl_get_logger_text = _get_logger_text
        return __impl_get_logger_text(name, scope, to_bind)


@runtime_checkable
class BoundLogger(Protocol):
    """Protocol for Goggles' structured logger adapters.

    This protocol defines the expected interface for logger adapters returned
    by `goggles.get_logger()`. It extends standard Python logging methods with
    support for persistent bound fields.

    Examples:
        >>> log = get_logger("goggles")
        >>> log.info("Hello, Goggles!", user="alice")
        >>> run_log = log.bind(run_id="exp42")
        >>> run_log.debug("Debugging info", step=1)
        ...    # Both log records include any persistent bound fields.
        ...    # The second record also includes run_id="exp42".

    """

    def bind(self, **fields: Any) -> "BoundLogger":
        """Return a new adapter with `fields` merged into persistent state.

        Args:
            **fields (Any): Key-value pairs to bind persistently.

        """

    def log(self, severity: int, msg: str, /, **extra: Any) -> None:
        """Log message at the given severity with optional structured extras.

        Args:
            severity (int): Log level (e.g., logging.INFO).
            msg (str): The log message.
            **extra (Any):
                Additional structured key-value pairs for this record.

        """
        if severity >= logging.CRITICAL:
            self.critical(msg, **extra)
        elif severity >= logging.ERROR:
            self.error(msg, **extra)
        elif severity >= logging.WARNING:
            self.warning(msg, **extra)
        elif severity >= logging.INFO:
            self.info(msg, **extra)
        elif severity >= logging.DEBUG:
            self.debug(msg, **extra)
        else:
            # Below DEBUG level; no-op by default.
            pass

    def debug(self, msg: str, /, **extra: Any) -> None:
        """Log a DEBUG message with optional structured extras.

        Args:
            msg (str): The log message.
            **extra (Any):
                Additional structured key-value pairs for this record.

        """

    def info(self, msg: str, /, **extra: Any) -> None:
        """Log an INFO message with optional structured extras.

        Args:
            msg (str): The log message.
            **extra (Any):
                Additional structured key-value pairs for this record.

        """

    def warning(self, msg: str, /, **extra: Any) -> None:
        """Log a WARNING message with optional structured extras.

        Args:
            msg (str): The log message.
            **extra (Any):
                Additional structured key-value pairs for this record.

        """

    def error(self, msg: str, /, **extra: Any) -> None:
        """Log an ERROR message with optional structured extras.

        Args:
            msg (str): The log message.
            **extra (Any):
                Additional structured key-value pairs for this record.

        """

    def critical(self, msg: str, /, **extra: Any) -> None:
        """Log an ERROR with current exception info attached."""


@runtime_checkable
class MetricsEmitter(Protocol):
    """Protocol for metrics and media emission."""

    def push(
        self, metrics: Mapping[str, float], *, step: Optional[int] = None, **meta: Any
    ) -> None:
        """Emit a batch of scalar metrics.

        Args:
            metrics (Mapping[str, float]): Name→value pairs.
            step (Optional[int]): Optional global step index.
            **meta (Any): Additional routing metadata (e.g., split="train").

        """

    def scalar(
        self, name: str, value: float, *, step: Optional[int] = None, **meta: Any
    ) -> None:
        """Emit a single scalar metric.

        Args:
            name (str): Metric name.
            value (float): Metric value.
            step (Optional[int]): Optional global step index.
            **meta (Any): Additional routing metadata (e.g., split="train").

        """

    def image(
        self,
        name: str,
        image: bytes,
        *,
        step: Optional[int] = None,
        format: str = "png",
        **meta: Any,
    ) -> None:
        """Emit an image artifact (encoded bytes).

        Args:
            name (str): Artifact name.
            image (bytes): Encoded image bytes.
            step (Optional[int]): Optional global step index.
            format (str): Image format, e.g., "png", "jpeg".
            **meta (Any): Additional routing metadata.

        """

    def video(
        self,
        name: str,
        data: bytes,
        *,
        step: Optional[int] = None,
        fps: int = 30,
        **meta: Any,
    ) -> None:
        """Emit a video artifact (encoded bytes).

        Args:
            name (str): Artifact name.
            data (bytes): Encoded video bytes.
            step (Optional[int]): Optional global step index.
            fps (int): Frames per second.
            **meta (Any): Additional routing metadata.

        """


@runtime_checkable
class GogglesLogger(BoundLogger, MetricsEmitter, Protocol):
    """Protocol for Goggles loggers with metrics support.

    Composite logger combining text logging with a metrics facet.

    Examples:
        >>> # Text-only
        >>> log = get_logger("eval", dataset="CIFAR10")
        >>> log.info("starting")
        >>>
        >>> # Explicit metrics surface
        >>> tlog = get_logger("train", with_metrics=True, seed=0)
        >>> tlog.scalar("loss", 0.42, step=1)
        >>> tlog.info("Training step completed")
        ...   # Both log records include any persistent bound fields.
        ...   # The second record also includes run_id="exp42".

    """

    def bind(self, **fields: Any) -> "GogglesLogger":
        """Return a new facade with `fields` merged into persistent state."""


@runtime_checkable
class Handler(Protocol):
    """Protocol for EventBus handlers.

    Attributes:
        name (str): Stable handler identifier for diagnostics.
        capabilities (set[str]):
            Supported kinds, e.g. {'logs','metrics','artifacts'}.

    """

    name: str

    def open(self) -> None:
        """Initialize the handler (called when entering a scope)."""

    def close(self) -> None:
        """Flush and release resources (called when leaving a scope).

        Args:
            run (Optional[RunContext]): The active run context if any.

        """

<<<<<<< HEAD
    def close(self) -> None:
        """Flush and release resources (called when leaving a scope).

        Args:
            run (Optional[RunContext]): The active run context if any.
=======

@runtime_checkable
class TextHandler(Handler, Protocol):
    """Protocol for text log handlers."""

    def log(self, message: str, level: str = "info", **meta: Any) -> None:
        """Log a message with the given level and metadata.

        Args:
            message (str): The log message.
            level (str): The log level (e.g., "info", "error").
            **meta (Any): Additional metadata to include in the log.
>>>>>>> e7f6ddf7

        """


@runtime_checkable
<<<<<<< HEAD
class TextHandler(Handler, Protocol):
    """Protocol for text log handlers."""

    def log(self, message: str, level: str = "info", **meta: Any) -> None:
        """Log a message with the given level and metadata.

        Args:
            message (str): The log message.
            level (str): The log level (e.g., "info", "error").
            **meta (Any): Additional metadata to include in the log.

        """


@runtime_checkable
class MetricsHandler(Handler, Protocol):
    """Protocol for metrics log handlers."""

    def emit(self, metrics: Mapping[str, Any], **meta: Any) -> None:
        """Emit a batch of scalar metrics.

        Args:
=======
class MetricsHandler(Handler, Protocol):
    """Protocol for metrics log handlers."""

    def emit(self, metrics: Mapping[str, Any], **meta: Any) -> None:
        """Emit a batch of scalar metrics.

        Args:
>>>>>>> e7f6ddf7
            metrics (Mapping[str, float]): Name→value pairs.
            **meta (Any): Additional routing metadata (e.g., split="train").

        """


@runtime_checkable
class ArtifactsHandler(Handler, Protocol):
    """Protocol for artifacts log handlers."""

    def upload(self, name: str, artifact: Any, **meta: Any) -> None:
        """Upload an artifact with the given name and metadata.

        Args:
            name (str): Artifact name.
            artifact (Any): Artifact data.
            **meta (Any): Additional metadata for the artifact.

        """


# ---------------------------------------------------------------------------
# EventBus and run management
# ---------------------------------------------------------------------------
class EventBus(Protocol):
    """Protocol for the process-wide event router."""

    def attach(self, handlers: List[Handler], scopes: List[str]) -> None:
        """Attach a handler under the given scope.

        Args:
            handlers (List[Handler]): The handlers to attach to the scopes.
            scopes (List[str]): The scopes under which to attach.

        Raises:
          ValueError: If the handler disallows the requested scope.

        """

    def detach(self, handler_name: str, scope: str) -> None:
        """Detach a handler from the given scope.

        Args:
            handler_name (str): The name of the handler to detach.
            scope (str): The scope from which to detach.

        Raises:
          ValueError: If the handler was not attached under the requested scope.

        """

    def emit(self, event: Any) -> None:
        """Emit an event to eligible handlers (errors isolated per handler).

        Args:
            event (Any): The event to emit.

        """


def get_bus() -> EventBus:
    """Return the process-wide EventBus singleton.

    The EventBus owns handlers and routes events based on scope and kind.
    """
    global __impl_get_bus
    if __impl_get_bus is None:
        from ._core.eventbus import get_bus as _impl_get_bus

        __impl_get_bus = _impl_get_bus
    return __impl_get_bus()


def attach(handler: Handler, scopes: List[str]) -> None:
    """Attach a handler to the global EventBus under the specified scopes.

    Args:
        handler (Handler): The handler to attach.
        scopes (List[str]): The scopes under which to attach.

    Raises:
        ValueError: If the handler disallows the requested scope.

    """
    bus = get_bus()
    bus.attach([handler], scopes)


def detach(handler_name: str, scope: str) -> None:
    """Detach a handler from the global EventBus under the specified scope.

    Args:
        handler_name (str): The name of the handler to detach.
        scope (str): The scope from which to detach.

    Raises:
        ValueError: If the handler was not attached under the requested scope.

    """
    bus = get_bus()
    bus.detach(handler_name, scope)


__all__ = [
    "BoundLogger",
    "GogglesLogger",
    "get_logger",
    "attach",
    "detach",
]

# ---------------------------------------------------------------------------
# Import-time safety
# ---------------------------------------------------------------------------

# Attach a NullHandler so importing goggles never emits logs by default.

_logger = logging.getLogger(__name__)
if not any(isinstance(h, logging.NullHandler) for h in _logger.handlers):
    _logger.addHandler(logging.NullHandler())<|MERGE_RESOLUTION|>--- conflicted
+++ resolved
@@ -327,13 +327,6 @@
 
         """
 
-<<<<<<< HEAD
-    def close(self) -> None:
-        """Flush and release resources (called when leaving a scope).
-
-        Args:
-            run (Optional[RunContext]): The active run context if any.
-=======
 
 @runtime_checkable
 class TextHandler(Handler, Protocol):
@@ -346,23 +339,6 @@
             message (str): The log message.
             level (str): The log level (e.g., "info", "error").
             **meta (Any): Additional metadata to include in the log.
->>>>>>> e7f6ddf7
-
-        """
-
-
-@runtime_checkable
-<<<<<<< HEAD
-class TextHandler(Handler, Protocol):
-    """Protocol for text log handlers."""
-
-    def log(self, message: str, level: str = "info", **meta: Any) -> None:
-        """Log a message with the given level and metadata.
-
-        Args:
-            message (str): The log message.
-            level (str): The log level (e.g., "info", "error").
-            **meta (Any): Additional metadata to include in the log.
 
         """
 
@@ -375,15 +351,6 @@
         """Emit a batch of scalar metrics.
 
         Args:
-=======
-class MetricsHandler(Handler, Protocol):
-    """Protocol for metrics log handlers."""
-
-    def emit(self, metrics: Mapping[str, Any], **meta: Any) -> None:
-        """Emit a batch of scalar metrics.
-
-        Args:
->>>>>>> e7f6ddf7
             metrics (Mapping[str, float]): Name→value pairs.
             **meta (Any): Additional routing metadata (e.g., split="train").
 
