--- conflicted
+++ resolved
@@ -407,15 +407,9 @@
 
     def artifact(
         self,
-<<<<<<< HEAD
-        data: bytes,
-        *,
-        name: str,
-=======
         data: Any,
         *,
         name: Optional[str] = None,
->>>>>>> 3dfeaa3b
         format: str = "bin",
         step: Optional[int] = None,
         time: Optional[float] = None,
