--- conflicted
+++ resolved
@@ -729,12 +729,9 @@
     "trace_on_error",
     "GracefulShutdown",
     "ConsoleHandler",
-<<<<<<< HEAD
     "WandbHandler",
     "JSONLHandler",
-=======
     "LocalStorageHandler",
->>>>>>> d123392c
 ]
 
 # ---------------------------------------------------------------------------
